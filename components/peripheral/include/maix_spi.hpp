--- conflicted
+++ resolved
@@ -45,14 +45,6 @@
          * @param[in] polarity polarity of spi, 0 means idle level of clock is low, 1 means high, int type, default is 0.
          * @param[in] phase phase of spi, 0 means data is captured on the first edge of the SPI clock cycle, 1 means second, int type, default is 0.
          * @param[in] bits bits of spi, int type, default is 8.
-<<<<<<< HEAD
-         * @param[in] cs soft cs pin number, std::string type, default is "GPIOA19", if SPI support multi hardware cs, you can set it to other value.
-         * @param[in] cs_enable soft cs pin active level, default is 0(low)
-         * @maixpy maix.peripheral.spi.SPI.__init__
-         */
-        SPI(int id, spi::Mode mode, int freq, bool soft_cs = false, int polarity = 0, int phase = 0, 
-            int bits = 8, std::string cs = "GPIOA19", unsigned char cs_enable=0);
-=======
          * @param[in] cs_enable cs pin active level, default is 0(low)
          * @param[in] soft_cs not use hardware cs, bool type, if set true, you can operate cs pin use gpio manually.
          * @param[in] cs soft cs pin number, std::string type, default is "GPIOA19", if SPI support multi hardware cs, you can set it to other value.
@@ -60,7 +52,6 @@
          */
         SPI(int id, spi::Mode mode, int freq, int polarity = 0, int phase = 0, 
             int bits = 8, unsigned char cs_enable=0, bool soft_cs = false, std::string cs = "GPIOA19");
->>>>>>> f54069f8
         ~SPI();
 
         /**
@@ -75,12 +66,7 @@
          * @brief read data from spi
          * @param[in] length read length, unsigned int type
          * @return bytes data, vector<unsigned char> type
-<<<<<<< HEAD
-         * @maixcdk maix.peripheral.spi.SPI.write
-         * @maixpy maix.peripheral.spi.SPI.read
-=======
          * @maixcdk maix.peripheral.spi.SPI.read
->>>>>>> f54069f8
          */
         std::vector<unsigned char> read(unsigned int length);
 
@@ -90,11 +76,7 @@
          * the member range of the list is [0,255]
          * @return write length, int type, if write failed, return -err::Err code.
          * @maixcdk maix.peripheral.spi.SPI.write
-<<<<<<< HEAD
-         * @maixpy maix.peripheral.spi.SPI.write
-=======
          * 
->>>>>>> f54069f8
          */
         int write(std::vector<unsigned char> data);
 
@@ -112,11 +94,7 @@
          * @param[in] read_len read length, int type, should > 0.
          * @return read data, vector<unsigned char> type
          * @maixcdk maix.peripheral.spi.SPI.write_read
-<<<<<<< HEAD
-         * @maixpy maix.peripheral.spi.SPI.write_read
-=======
          * 
->>>>>>> f54069f8
          */
         std::vector<unsigned char> write_read(std::vector<unsigned char> data, int read_len);
 
